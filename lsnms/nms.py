from numba import njit
import numpy as np
from lsnms.balltree import BallTree
from lsnms.boxtree import BoxTree
from lsnms.kdtree import KDTree
from lsnms.util import area, intersection


<<<<<<< HEAD
@njit(cache=True)
def _nms(boxes, scores, iou_threshold=0.5, score_threshold=0.0):
=======
@njit(cache=False)
def nms(
    boxes,
    scores,
    iou_threshold=0.5,
    score_threshold=0.0,
    cutoff_distance=-1,
    tree="kdtree",
):
>>>>>>> 0f8927dc
    """
    Sparse NMS, will perform Non Maximum Suppression by only comparing overlapping boxes.
    This turns the usual O(n**2) complexity of the NMS into a O(log(n))-complex algorithm.
    The overlapping boxes are queried using a R-tree, ensuring a log (average case) complexity.

    Note that this implementation could be further optimized:
    - Memory management is quite poor: several back and forth list-to-numpy conversions happen
    - Some multi treading could be injected when comparing far appart clusters

    Parameters
    ----------
    boxes : np.array
        Array of boxes, in format (x0, y0, x1, y1) with x1 >= x0, y1 >= y0
    scores : np.array
        One-dimensional array of confidence scores.
    iou_threshold : float, optional
        Threshold from which boxes are considered to overlap, and end up aggregated, by default 0.5
        The higher the lower the effect of this operation.

    Returns
    -------
    list
        List of indices to keep, sorted by decreasing score confidence
    """
    keep = []

    # Check that boxes are in correct orientation
    deltas = boxes[:, 2:] - boxes[:, :2]
    if not deltas.min() > 0:
        raise ValueError("Boxes should be encoded [x1, y1, x2, y2] with x1 < x2 & y1 < y2")

    # Discard boxes below score threshold right now to avoid building the tree on useless boxes
    boxes = boxes[scores > score_threshold]

    # Build the BallTree
    boxtree = BoxTree(boxes, 32)

    # Compute the areas once and for all: avoid recomputing it at each step
    areas = area(boxes)

    # Order by decreasing confidence
    order = np.argsort(scores)[::-1]
    # Create a mask to keep track of boxes which have alread been visited
    to_consider = np.full(len(boxes), True)
    for current_idx in order:
        # If already visited or discarded
        if not to_consider[current_idx]:
            continue

        # If score is already below threshold then break
        if scores[current_idx] < score_threshold:
            break

        boxA = boxes[current_idx]

        # Query the overlapping boxes and return their intersection
        query, query_intersections = boxtree.intersect(boxA, 0.0)

        for k, query_idx in enumerate(query):
            if not to_consider[query_idx]:
                continue
            inter = query_intersections[k]
            sc = inter / (areas[current_idx] + areas[query_idx] - inter)
            to_consider[query_idx] = sc < iou_threshold

        # Add the current box
        keep.append(current_idx)
        to_consider[current_idx] = False

    return np.array(keep)


<<<<<<< HEAD
def nms(boxes, scores, iou_threshold=0.5, score_threshold=0.0):

    # Convert dtype. No copy if not needed.
    boxes = np.asarray(boxes, dtype=np.float64)
    scores = np.asarray(scores, dtype=np.float64)

    # Check shapes
    if boxes.ndim != 2 or boxes.shape[-1] != 4:
        raise ValueError(
            f"Boxes should be of shape (n_boxes, 4). Received object of shape {boxes.shape}."
        )
    if boxes.ndim != 1:
        raise ValueError(
            f"Scores should be a one-dimensional vector. Received object of shape {scores.shape}."
        )

    # Check boundary values
    if iou_threshold < 0.0 or iou_threshold > 1.0:
        raise ValueError(f"IoU threshold should be between 0. and 1. Received {iou_threshold}.")
    if score_threshold < 0.0 or score_threshold > 1.0:
        raise ValueError(f"IoU threshold should be between 0. and 1. Received {score_threshold}.")

    # Run NMS
    keep = _nms(boxes, scores, iou_threshold=iou_threshold, score_threshold=score_threshold)
    
    return keep


@njit(fastmath=True)
def naive_nms(boxes, scores, iou_threshold=0.5, score_threshold=0.1):
=======
@njit
def naive_nms(boxes, scores, iou_threshold=0.5, score_threshold=0.0):
>>>>>>> 0f8927dc
    """
    Naive NMS, for timing comparisons only.
    """
    # keep = np.empty(len(boxes), dtype=np.int64)
    keep = []

    areas = (boxes[:, 2] - boxes[:, 0]) * (boxes[:, 3] - boxes[:, 1])

<<<<<<< HEAD
    # n_kept = 0
    suppressed = np.full(len(scores), False)
    order = np.argsort(scores, kind="quicksort")[::-1]
    for i in range(len(boxes)):
        if suppressed[i]:
            continue
        current_idx = order[i]

        keep.append(current_idx)

        for j in range(i, len(order), 1):
            if suppressed[j]:
                continue
            inter = intersection(boxes[current_idx], boxes[order[j]])
            sc = inter / (areas[current_idx] + areas[order[j]] - inter)
            suppressed[j] = sc > iou_threshold

    return keep
=======
    n_kept = 0
    order = [i for i in np.argsort(scores, kind="quicksort")[::-1]]
    while len(order):
        current_idx = order.pop(0)

        keep[n_kept] = current_idx
        n_kept += 1

        # If score is already below threshold then break
        if scores[current_idx] < score_threshold:
            break

        # Mutate in place the indices list
        n = 0
        for _ in range(len(order)):
            inter = intersection(boxes[current_idx], boxes[order[n]])
            sc = inter / (areas[current_idx] + areas[order[n]] - inter)
            if sc > iou_threshold:
                # If pop, no need to shift the index to the next position
                # Since popping will naturally shift the values
                order.pop(n)
            else:
                # If no pop, then shift to the next box
                n += 1

    return keep[:n_kept]
>>>>>>> 0f8927dc
<|MERGE_RESOLUTION|>--- conflicted
+++ resolved
@@ -6,20 +6,8 @@
 from lsnms.util import area, intersection
 
 
-<<<<<<< HEAD
 @njit(cache=True)
 def _nms(boxes, scores, iou_threshold=0.5, score_threshold=0.0):
-=======
-@njit(cache=False)
-def nms(
-    boxes,
-    scores,
-    iou_threshold=0.5,
-    score_threshold=0.0,
-    cutoff_distance=-1,
-    tree="kdtree",
-):
->>>>>>> 0f8927dc
     """
     Sparse NMS, will perform Non Maximum Suppression by only comparing overlapping boxes.
     This turns the usual O(n**2) complexity of the NMS into a O(log(n))-complex algorithm.
@@ -92,7 +80,6 @@
     return np.array(keep)
 
 
-<<<<<<< HEAD
 def nms(boxes, scores, iou_threshold=0.5, score_threshold=0.0):
 
     # Convert dtype. No copy if not needed.
@@ -117,16 +104,12 @@
 
     # Run NMS
     keep = _nms(boxes, scores, iou_threshold=iou_threshold, score_threshold=score_threshold)
-    
+
     return keep
 
 
 @njit(fastmath=True)
 def naive_nms(boxes, scores, iou_threshold=0.5, score_threshold=0.1):
-=======
-@njit
-def naive_nms(boxes, scores, iou_threshold=0.5, score_threshold=0.0):
->>>>>>> 0f8927dc
     """
     Naive NMS, for timing comparisons only.
     """
@@ -135,7 +118,6 @@
 
     areas = (boxes[:, 2] - boxes[:, 0]) * (boxes[:, 3] - boxes[:, 1])
 
-<<<<<<< HEAD
     # n_kept = 0
     suppressed = np.full(len(scores), False)
     order = np.argsort(scores, kind="quicksort")[::-1]
@@ -153,32 +135,4 @@
             sc = inter / (areas[current_idx] + areas[order[j]] - inter)
             suppressed[j] = sc > iou_threshold
 
-    return keep
-=======
-    n_kept = 0
-    order = [i for i in np.argsort(scores, kind="quicksort")[::-1]]
-    while len(order):
-        current_idx = order.pop(0)
-
-        keep[n_kept] = current_idx
-        n_kept += 1
-
-        # If score is already below threshold then break
-        if scores[current_idx] < score_threshold:
-            break
-
-        # Mutate in place the indices list
-        n = 0
-        for _ in range(len(order)):
-            inter = intersection(boxes[current_idx], boxes[order[n]])
-            sc = inter / (areas[current_idx] + areas[order[n]] - inter)
-            if sc > iou_threshold:
-                # If pop, no need to shift the index to the next position
-                # Since popping will naturally shift the values
-                order.pop(n)
-            else:
-                # If no pop, then shift to the next box
-                n += 1
-
-    return keep[:n_kept]
->>>>>>> 0f8927dc
+    return keep