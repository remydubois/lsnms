<<<<<<< HEAD
import numpy as np
from collections import OrderedDict
from numba.experimental import jitclass
from numba import deferred_type, optional, int64, float64, boolean, typed
=======
from collections import OrderedDict
from typing import List

import numpy as np
from numba import boolean, deferred_type, float64, int64, njit, optional
from numba.experimental import jitclass

>>>>>>> 24a38121
from lsnms.util import (
    box_englobing_boxes,
    intersection,
    max_spread_axis,
    split_along_axis,
)

specs = OrderedDict()
node_type = deferred_type()
specs["data"] = float64[:, :]
specs["bbox"] = float64[:]
specs["axis"] = int64
specs["dimensionality"] = int64
specs["indices"] = optional(int64[:])
specs["is_leaf"] = boolean
specs["_built"] = boolean
specs["leaf_size"] = int64
specs["left"] = optional(node_type)
specs["right"] = optional(node_type)


@jitclass(specs)
class RNode:
    """
    Main object for the node class.

    Note that the tree building process is peculiar:
    Since jit classes methods can not be recursive (node.method can not call node.method), the
    tree building process (recursive node splitting and children instanciation) can not be done
    inside the RNode.__init__ method (which is the natural way to do so).
    However, jit classes methods can call recursive functions: hence, the tree building process is
    delegated to an independant function (see `build` function).
    Consequently, this class must be used in the following way:
    ```
    # Instanciate the root node
    node = RNode(data)
    # Reccursively attach children to each node
    node.build()
    ```

    For convenience, a wrapper `RTree` class was implemented, encapsulating this process:
    ```
    tree = RTree(data)
    # or
    tree.intersect(box_of_interest)
    ```
    """

    def __init__(self, data, leaf_size=16, axis=0, indices=None):
        # Stores the data
        self.data = data
        self.axis = axis
        # Quick sanity checks
        assert leaf_size > 0, "Leaf size must be strictly positive"
        assert len(data) > 0, "Empty dataset"
        assert self.data.shape[-1] % 2 == 0, "odd dimensionality"
        assert data.ndim == 2, "Boxes to index should be (n_boxes, 4)"

        self.dimensionality = data.shape[-1] // 2

        # Stores indices of each data point
        if indices is None:
            self.indices = np.arange(len(data))
        else:
            self.indices = indices

        self.leaf_size = leaf_size

        # Is it a leaf
        if len(data) <= leaf_size:
            self.is_leaf = True
        else:
            self.is_leaf = False

        # Determine node bounding box
        self.bbox = box_englobing_boxes(self.data)

        # Pre-assign empty children for typing
        self.left = None
        self.right = None
        self._built = False

    def split(self):
        """
        Splits a node into two children nodes.

        Returns
        -------
        Tuple[Node]
            Left children and right children
        """
        # Split the boxes using top left corner
        left_indices, right_indices = split_along_axis(
            self.data[:, : self.dimensionality], self.axis
        )
        # Simply reference the data in the children, do not copy arrays
        next_axis = (self.axis + 1) % self.dimensionality
        left_node = RNode(
            self.data[left_indices], self.leaf_size, next_axis, self.indices[left_indices]
        )
        right_node = RNode(
            self.data[right_indices], self.leaf_size, next_axis, self.indices[right_indices]
        )
        return left_node, right_node


    def build(self):
        """
        Reccursively build the children.
        Jit methods can not be explicitely recursive:
        `self.build` can not call `self.build`, but it can call a function
        which calls itself, the workaround used here.
        """
        # Reccursively attach children to the parent
        # build(self)
        nodes = typed.List([self])
        while len(nodes):
            current = nodes.pop(-1)
            if not current.is_leaf:
                left, right = current.split()
                
                # Assign children
                current.left = left
                current.right = right
                
                # Append children to the list of nodes to split
                nodes.append(left)
                nodes.append(right)
                current._built = True

    def intersect(self, X, min_area=1.0):
        """
        Returns, among the indexed bboxes, the ones intersecting with more than `min_area`
        with the given bbox. The search is depth-first and is of log complexity.

        Parameters
        ----------
        X : np.array
            1-dimensional numpy array of the box to find overlaps with
        min_area : float, optional
            Minimum area to consider overlap significant, by default 1.0 (pixel)

        Returns
        -------
        Tuple[np.array]
            Indices of boxes overlapping with X, and area (in the same order) of the overlaps
        """
        if not self._built:
            raise ValueError("Tree needs to be built before being queried. Call RNode.build first.")
        
        # Initialize buffers to hold indices of intersects and corresponding areas
        indices_buffer = typed.List.empty_list(int64)
        intersections_buffer = typed.List.empty_list(float64)

        # This list will, by construction, be sorted by increasing area
        # of intersection with the box queried
        to_visit = typed.List([self])
        while len(to_visit):
            # Take the last node in list, which, by design, is the one having the highest
            # intersection with the box queried
            current_node = to_visit.pop(-1)
            
            # Compute the area of intersection upper bound
            # between this node and the bbox queried
            node_inter_UB = intersection(X, current_node.bbox)
            
            # If the upper bound is smaller than the minimal requested aread
            # by design all the bboxes contained in this node will
            # have an intersection too small
            if node_inter_UB < min_area:
                continue
            else:
                if not current_node.is_leaf:
                    left_UB = intersection(X, current_node.left.bbox)
                    right_UB = intersection(X, current_node.right.bbox)
                    
                    # Order the children by increasing area of intersection
                    if left_UB > right_UB:
                        to_visit.append(current_node.right)
                        to_visit.append(current_node.left)
                    else:
                        to_visit.append(current_node.left)
                        to_visit.append(current_node.right)
                else:
                    # If it's leaf, simply review all the bboxes contained inside the node
                    for i, y in zip(current_node.indices, current_node.data):
                        inter = intersection(X, y)
                        if inter > min_area:
                            
                            indices_buffer.append(i)
                            intersections_buffer.append(inter)
        
        return indices_buffer, intersections_buffer


node_type.define(RNode.class_type.instance_type)


<<<<<<< HEAD
=======
@njit(fastmath=True)
def build(current):
    """
    Reccursive building process.
    Since jit methods can not be recursive, it has to be a detached function.
    Otherwise, it would just be included inside the Node.__init__ method.

    Parameters
    ----------
    current : Nodetimiings
        Current node to split if needed
    """
    if not current.is_leaf:
        left, right = current.split()
        current.assign_left(left)
        current.assign_right(right)
        build(current.left)
        build(current.right)


@njit(fastmath=True)
def intersect(
    node: RNode,
    X: np.array,
    indices_buffer: List,
    intersections_buffer: List,
    inter_UB: float = 1.0,
    is_root: bool = True,
    min_area: float = 0.0,
):
    """
    This function should not be used as-is: jitted-class methods can not be recursive.
    The recursive query process is delegated here.

    This is a depth-first search: by ensuring that one chooses the closest
    node first, the algorithm will consequently first go to the node containing the point (if any)
    and then go backward in neighbors node, trimming each node too far from the `max_radius` given.

    Parameters
    ----------
    node: Node
        Currently visited node
    X : np.array
        Query box (one box).
    indices_buffer : list
        List of currently-gathered neighbors. Stores in-place the neighbor indices along the
        search process
    intersection_buffer : list
        List of currently-gathered neighbor intersection with the query box.
        Since the redundancy criterion is intersection over union, I store it here to avoid
        recomputing it later.
    inter_UB : float, optional
        Intersection upper bound: this is the intersection of X with the current node's bbox. By
        definition, this is the highest intersection a box contained in this node can get with X.
    is_root : bool, optional
        Whether the currently visited node is root, by default True
    """
    if is_root:
        # If first call, no lower bound distance has already been computed
        inter_UB = intersection(X, node.bbox)

    # By definition, each box contained inside this node has an intersection with the current bbox
    # of less than the intersection with the node's englobing bounding box.
    if inter_UB <= min_area:
        return

    # If it's a leaf: check points inside
    elif node.is_leaf:
        for i, y in zip(node.indices, node.data):
            inter = intersection(X, y)
            if inter > min_area:
                # buffer.append((inter, i))
                indices_buffer.append(i)
                intersections_buffer.append(inter)

    # Else, continue search
    # Going for the node with highest intersection first ensures a depth-first search
    else:
        left_UB = intersection(X, node.left.bbox)
        right_UB = intersection(X, node.right.bbox)
        if left_UB > right_UB:
            intersect(node.left, X, indices_buffer, intersections_buffer, left_UB, False, min_area)
            intersect(
                node.right, X, indices_buffer, intersections_buffer, right_UB, False, min_area
            )
        else:
            intersect(
                node.right, X, indices_buffer, intersections_buffer, right_UB, False, min_area
            )
            intersect(node.left, X, indices_buffer, intersections_buffer, left_UB, False, min_area)


>>>>>>> 24a38121
specs = OrderedDict()
specs["_root"] = node_type
specs["data"] = float64[:, :]


@jitclass(specs)
class RTree:
    """
    Main object for the R-Tree class: used to find in a log time-complexity
    the boxes overlapping with a given box.

    ```
    tree = RTree(existing_boxes)
    # Returns indices of relevant boxes and overlap area
    idxs, overlaps = tree.intersect(new_box)
    ```

    Parameters
    ----------
    X : np.array
        2-dimensional float64 numpy array of boxes to index
    leaf_size: int
        Leaf size of the tree. Region size at which the space stops being sub-divised.
    """

    def __init__(self, data: np.array, leaf_size: int = 16):
        self.data = data
        axis = max_spread_axis(self.data)
        self._root = RNode(data, leaf_size, axis, None)
        self._root.build()

    def intersect(self, X: np.array, min_area: float = 0.0):
        """
        Returns, among the indexed bboxes, the ones intersecting with more than `min_area`
        with the given bbox. The search is depth-first and is of log complexity.

        Parameters
        ----------
        X : np.array
            1-dimensional float64 numpy array of the box to find overlaps with
        min_area : float, optional
            Minimum area to consider overlap significant, by default 0.0

        Returns
        -------
        Tuple[np.array]
            Indices of boxes overlapping with X, and area (in the same order) of the overlaps
        """

        return self._root.intersect(X, min_area)<|MERGE_RESOLUTION|>--- conflicted
+++ resolved
@@ -1,17 +1,9 @@
-<<<<<<< HEAD
+from collections import OrderedDict
+
 import numpy as np
-from collections import OrderedDict
+from numba import boolean, deferred_type, float64, int64, optional, typed
 from numba.experimental import jitclass
-from numba import deferred_type, optional, int64, float64, boolean, typed
-=======
-from collections import OrderedDict
-from typing import List
-
-import numpy as np
-from numba import boolean, deferred_type, float64, int64, njit, optional
-from numba.experimental import jitclass
-
->>>>>>> 24a38121
+
 from lsnms.util import (
     box_englobing_boxes,
     intersection,
@@ -117,7 +109,6 @@
         )
         return left_node, right_node
 
-
     def build(self):
         """
         Reccursively build the children.
@@ -132,11 +123,11 @@
             current = nodes.pop(-1)
             if not current.is_leaf:
                 left, right = current.split()
-                
+
                 # Assign children
                 current.left = left
                 current.right = right
-                
+
                 # Append children to the list of nodes to split
                 nodes.append(left)
                 nodes.append(right)
@@ -161,7 +152,7 @@
         """
         if not self._built:
             raise ValueError("Tree needs to be built before being queried. Call RNode.build first.")
-        
+
         # Initialize buffers to hold indices of intersects and corresponding areas
         indices_buffer = typed.List.empty_list(int64)
         intersections_buffer = typed.List.empty_list(float64)
@@ -173,11 +164,11 @@
             # Take the last node in list, which, by design, is the one having the highest
             # intersection with the box queried
             current_node = to_visit.pop(-1)
-            
+
             # Compute the area of intersection upper bound
             # between this node and the bbox queried
             node_inter_UB = intersection(X, current_node.bbox)
-            
+
             # If the upper bound is smaller than the minimal requested aread
             # by design all the bboxes contained in this node will
             # have an intersection too small
@@ -187,7 +178,7 @@
                 if not current_node.is_leaf:
                     left_UB = intersection(X, current_node.left.bbox)
                     right_UB = intersection(X, current_node.right.bbox)
-                    
+
                     # Order the children by increasing area of intersection
                     if left_UB > right_UB:
                         to_visit.append(current_node.right)
@@ -200,111 +191,16 @@
                     for i, y in zip(current_node.indices, current_node.data):
                         inter = intersection(X, y)
                         if inter > min_area:
-                            
+
                             indices_buffer.append(i)
                             intersections_buffer.append(inter)
-        
+
         return indices_buffer, intersections_buffer
 
 
 node_type.define(RNode.class_type.instance_type)
 
 
-<<<<<<< HEAD
-=======
-@njit(fastmath=True)
-def build(current):
-    """
-    Reccursive building process.
-    Since jit methods can not be recursive, it has to be a detached function.
-    Otherwise, it would just be included inside the Node.__init__ method.
-
-    Parameters
-    ----------
-    current : Nodetimiings
-        Current node to split if needed
-    """
-    if not current.is_leaf:
-        left, right = current.split()
-        current.assign_left(left)
-        current.assign_right(right)
-        build(current.left)
-        build(current.right)
-
-
-@njit(fastmath=True)
-def intersect(
-    node: RNode,
-    X: np.array,
-    indices_buffer: List,
-    intersections_buffer: List,
-    inter_UB: float = 1.0,
-    is_root: bool = True,
-    min_area: float = 0.0,
-):
-    """
-    This function should not be used as-is: jitted-class methods can not be recursive.
-    The recursive query process is delegated here.
-
-    This is a depth-first search: by ensuring that one chooses the closest
-    node first, the algorithm will consequently first go to the node containing the point (if any)
-    and then go backward in neighbors node, trimming each node too far from the `max_radius` given.
-
-    Parameters
-    ----------
-    node: Node
-        Currently visited node
-    X : np.array
-        Query box (one box).
-    indices_buffer : list
-        List of currently-gathered neighbors. Stores in-place the neighbor indices along the
-        search process
-    intersection_buffer : list
-        List of currently-gathered neighbor intersection with the query box.
-        Since the redundancy criterion is intersection over union, I store it here to avoid
-        recomputing it later.
-    inter_UB : float, optional
-        Intersection upper bound: this is the intersection of X with the current node's bbox. By
-        definition, this is the highest intersection a box contained in this node can get with X.
-    is_root : bool, optional
-        Whether the currently visited node is root, by default True
-    """
-    if is_root:
-        # If first call, no lower bound distance has already been computed
-        inter_UB = intersection(X, node.bbox)
-
-    # By definition, each box contained inside this node has an intersection with the current bbox
-    # of less than the intersection with the node's englobing bounding box.
-    if inter_UB <= min_area:
-        return
-
-    # If it's a leaf: check points inside
-    elif node.is_leaf:
-        for i, y in zip(node.indices, node.data):
-            inter = intersection(X, y)
-            if inter > min_area:
-                # buffer.append((inter, i))
-                indices_buffer.append(i)
-                intersections_buffer.append(inter)
-
-    # Else, continue search
-    # Going for the node with highest intersection first ensures a depth-first search
-    else:
-        left_UB = intersection(X, node.left.bbox)
-        right_UB = intersection(X, node.right.bbox)
-        if left_UB > right_UB:
-            intersect(node.left, X, indices_buffer, intersections_buffer, left_UB, False, min_area)
-            intersect(
-                node.right, X, indices_buffer, intersections_buffer, right_UB, False, min_area
-            )
-        else:
-            intersect(
-                node.right, X, indices_buffer, intersections_buffer, right_UB, False, min_area
-            )
-            intersect(node.left, X, indices_buffer, intersections_buffer, left_UB, False, min_area)
-
-
->>>>>>> 24a38121
 specs = OrderedDict()
 specs["_root"] = node_type
 specs["data"] = float64[:, :]
