from multiprocessing import Process
from time import perf_counter
import numpy as np
import pytest
import torch
<<<<<<< HEAD
from lsnms import nms
from lsnms.nms import naive_nms
from lsnms.util import clear_cache
=======
>>>>>>> 24a38121
from torchvision.ops import boxes as box_ops

from lsnms import nms
from lsnms.nms import naive_nms

<<<<<<< HEAD
def datagen(n=10_000):
    rng = np.random.RandomState(0)
    topleft = rng.uniform(0.0, high=1_000, size=(n, 2))
    wh = rng.uniform(15, 45, size=topleft.shape)

    boxes = np.concatenate([topleft, topleft + wh], axis=1)
    scores = rng.uniform(0.1, 1.0, size=len(topleft))

    return boxes, scores
=======
>>>>>>> 24a38121

def test_rtree_nms(instances, score_threshold):

<<<<<<< HEAD
def test_rtree_nms():
    boxes, scores = datagen(n=1_000)
=======
    boxes, scores = instances

    # Manually filter instances based on scores because torch's NMS does not do it
    torch_boxes = boxes[scores > score_threshold]
    torch_scores = scores[scores > score_threshold]
>>>>>>> 24a38121

    # Compare against torch
    k1 = box_ops.nms(torch.tensor(torch_boxes), torch.tensor(torch_scores), 0.5).numpy()

    # Compare sparse NMS
    k2 = nms(boxes, scores, 0.5, score_threshold)

    assert np.allclose(k1, k2)


def test_empty_nms(instances):
    boxes, scores = instances
    # Put all the scores to zero artificially
    keep = nms(boxes, scores * 0.0)

    assert keep.size == 0


def test_rtree_multiclass_nms(instances, score_threshold):

    boxes, scores = instances
    class_ids = np.random.randint(0, 50, size=len(boxes))

    # Manually filter instances based on scores because torch's NMS does not do it
    torch_boxes = boxes[scores > score_threshold]
    torch_scores = scores[scores > score_threshold]
    torch_class_ids = class_ids[scores > score_threshold]

    # Compare against torch
    k1 = box_ops.batched_nms(
        torch.tensor(torch_boxes), torch.tensor(torch_scores), torch.tensor(torch_class_ids), 0.5
    ).numpy()

    # Compare sparse NMS
    k2 = nms(boxes, scores, 0.5, score_threshold, class_ids=class_ids)

    assert np.allclose(k1, k2)


def test_naive_nms(instances):

    boxes, scores = instances

    # Compare against torch
    k1 = box_ops.nms(torch.tensor(boxes), torch.tensor(scores), 0.5).numpy()

    # Compare naive NMS
    k2 = naive_nms(boxes, scores, 0.5, 0.0)

    assert np.allclose(k1, k2)


def test_boxes_shape(instances):
    boxes, scores = instances
    boxes = boxes[None]
    with pytest.raises(ValueError):
        nms(boxes, scores, 0.5, 0.1)


def test_scores_shape(instances):
    boxes, scores = instances
    scores = scores[..., None]
    with pytest.raises(ValueError):
        nms(boxes, scores, 0.5, 0.1)


def test_box_encoding(instances):
    boxes, scores = instances
    # Make the first box odd: x1 > x2
    boxes[0, 0] = boxes[0, 2] + 1
    with pytest.raises(ValueError):
<<<<<<< HEAD
        nms(boxes, scores, 0.5, 0.1)


def test_warning_dist_arg():
    boxes, scores = datagen()
    with pytest.warns(None):
        nms(boxes, scores, 0.5, 0.1, cutoff_distance=64)


def test_warning_tree_arg():
    boxes, scores = datagen()
    with pytest.warns(None):
        nms(boxes, scores, 0.5, 0.1, tree="faketree")


def routine():
    boxes, scores = datagen(n=10)
    _ = nms(boxes, scores, 0.5, score_threshold=0.)
    return


def test_caching():

    clear_cache()
    process = Process(target=routine)
    process2 = Process(target=routine)

    st = perf_counter()
    process.start()
    process.join()
    delta_0 = perf_counter() - st
    
    st = perf_counter()
    process2.start()
    process2.join()
    delta_1 = perf_counter() - st
    
    assert delta_1 * 3 < delta_0, f"Compilation did not cache. First call: {delta_0:.2f}s, second call: {delta_1:.2f}s"
    
=======
        nms(boxes, scores, 0.5, 0.1)
>>>>>>> 24a38121
<|MERGE_RESOLUTION|>--- conflicted
+++ resolved
@@ -1,44 +1,23 @@
 from multiprocessing import Process
 from time import perf_counter
+
 import numpy as np
 import pytest
 import torch
-<<<<<<< HEAD
-from lsnms import nms
-from lsnms.nms import naive_nms
-from lsnms.util import clear_cache
-=======
->>>>>>> 24a38121
 from torchvision.ops import boxes as box_ops
 
 from lsnms import nms
 from lsnms.nms import naive_nms
+from lsnms.util import clear_cache
 
-<<<<<<< HEAD
-def datagen(n=10_000):
-    rng = np.random.RandomState(0)
-    topleft = rng.uniform(0.0, high=1_000, size=(n, 2))
-    wh = rng.uniform(15, 45, size=topleft.shape)
-
-    boxes = np.concatenate([topleft, topleft + wh], axis=1)
-    scores = rng.uniform(0.1, 1.0, size=len(topleft))
-
-    return boxes, scores
-=======
->>>>>>> 24a38121
 
 def test_rtree_nms(instances, score_threshold):
 
-<<<<<<< HEAD
-def test_rtree_nms():
-    boxes, scores = datagen(n=1_000)
-=======
     boxes, scores = instances
 
     # Manually filter instances based on scores because torch's NMS does not do it
     torch_boxes = boxes[scores > score_threshold]
     torch_scores = scores[scores > score_threshold]
->>>>>>> 24a38121
 
     # Compare against torch
     k1 = box_ops.nms(torch.tensor(torch_boxes), torch.tensor(torch_scores), 0.5).numpy()
@@ -110,46 +89,31 @@
     # Make the first box odd: x1 > x2
     boxes[0, 0] = boxes[0, 2] + 1
     with pytest.raises(ValueError):
-<<<<<<< HEAD
         nms(boxes, scores, 0.5, 0.1)
 
 
-def test_warning_dist_arg():
-    boxes, scores = datagen()
-    with pytest.warns(None):
-        nms(boxes, scores, 0.5, 0.1, cutoff_distance=64)
-
-
-def test_warning_tree_arg():
-    boxes, scores = datagen()
-    with pytest.warns(None):
-        nms(boxes, scores, 0.5, 0.1, tree="faketree")
-
-
-def routine():
-    boxes, scores = datagen(n=10)
-    _ = nms(boxes, scores, 0.5, score_threshold=0.)
+def routine(instances):
+    boxes, scores = instances
+    _ = nms(boxes, scores, 0.5, score_threshold=0.0)
     return
 
 
-def test_caching():
+def test_caching(instances):
 
     clear_cache()
-    process = Process(target=routine)
-    process2 = Process(target=routine)
+    process = Process(target=routine, args=(instances))
+    process2 = Process(target=routine, args=(instances))
 
     st = perf_counter()
     process.start()
     process.join()
     delta_0 = perf_counter() - st
-    
+
     st = perf_counter()
     process2.start()
     process2.join()
     delta_1 = perf_counter() - st
-    
-    assert delta_1 * 3 < delta_0, f"Compilation did not cache. First call: {delta_0:.2f}s, second call: {delta_1:.2f}s"
-    
-=======
-        nms(boxes, scores, 0.5, 0.1)
->>>>>>> 24a38121
+
+    assert (
+        delta_1 * 3 < delta_0
+    ), f"Compilation did not cache. First call: {delta_0:.2f}s, second call: {delta_1:.2f}s"