--- conflicted
+++ resolved
@@ -39,13 +39,8 @@
             assert_no_intersect(boxes_i, boxes_j)
 
 
-<<<<<<< HEAD
-@pytest.mark.skip('Visual test')
-def test_visual_offset_bboxes():
-=======
 @pytest.mark.skip(reason="Visual test")
 def test_visual_offset_bboxes(instances):
->>>>>>> 24a38121
     import matplotlib.pyplot as plt
 
     boxes, _ = instances
