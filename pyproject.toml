--- conflicted
+++ resolved
@@ -1,10 +1,6 @@
 [tool.poetry]
 name = "lsnms"
-<<<<<<< HEAD
-version = "0.4.0"
-=======
 version = "0.4.2"
->>>>>>> 3148c508
 description = "Large Scale Non Maximum Suppression"
 authors = ["Rémy Dubois <remydubois14@gmail.com>"]
 license = "MIT"
@@ -14,18 +10,6 @@
 classifiers=["Programming Language :: Python :: 3", "Topic :: Scientific/Engineering"]
 
 [tool.poetry.dependencies]
-<<<<<<< HEAD
-python = ">=3.7,<3.10"
-numpy = "1.20.0"
-numba = "0.56.0"
-pathlib = "^1.0.1"
-
-[tool.poetry.dev-dependencies]
-pytest = "6.2.5"
-tox = "3.24.4"
-torch = "1.12.0"
-torchvision = "0.13.0"
-=======
 python = ">=3.8,<3.11"
 numpy = ">=1.24"
 numba = "^0.57.1"
@@ -35,7 +19,6 @@
 pillow = "^10.0.0"
 torch = "2.0.0"
 torchvision = "0.15.1"
->>>>>>> 3148c508
 
 [tool.black]
 line-length = 100
