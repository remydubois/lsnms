# This workflow will install Python dependencies, run tests and lint with a variety of Python versions
# For more information see: https://docs.github.com/en/actions/automating-builds-and-tests/building-and-testing-python

name: Python package

on:
  push:
    branches: [ "main" ]
  pull_request:
    branches: [ "main" ]

jobs:
  build:

    runs-on: ubuntu-latest
    strategy:
      fail-fast: false
      matrix:
<<<<<<< HEAD
        python-version: ["3.7"]
=======
        python-version: ["3.8", "3.9", "3.10"]
>>>>>>> 3148c508

    steps:
    - uses: actions/checkout@v3
    - name: Set up Python ${{ matrix.python-version }}
      uses: actions/setup-python@v3
      with:
        python-version: ${{ matrix.python-version }}
    - name: Install dependencies
      run: |
        python -m pip install --upgrade poetry
        python -m pip install flake8
        python -m poetry install --with dev
    - name: Lint with flake8
      run: |
        # stop the build if there are Python syntax errors or undefined names
        flake8 . --count --select=E9,F63,F7,F82 --show-source --statistics
        # exit-zero treats all errors as warnings. The GitHub editor is 127 chars wide
        flake8 . --count --exit-zero --max-complexity=10 --max-line-length=127 --statistics
    # - name: Setup upterm session
    #   uses: lhotari/action-upterm@v1
    - name: Test with pytest
      run: |
        python -m poetry run pytest<|MERGE_RESOLUTION|>--- conflicted
+++ resolved
@@ -16,11 +16,7 @@
     strategy:
       fail-fast: false
       matrix:
-<<<<<<< HEAD
-        python-version: ["3.7"]
-=======
         python-version: ["3.8", "3.9", "3.10"]
->>>>>>> 3148c508
 
     steps:
     - uses: actions/checkout@v3
